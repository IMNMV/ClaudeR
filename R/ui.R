--- conflicted
+++ resolved
@@ -112,14 +112,6 @@
                          value = settings$log_file_path),
         actionButton("open_log", "Open Log File")
       ),
-<<<<<<< HEAD
-      tags$hr(),
-      tags$h4("Execution Statistics"),
-      verbatimTextOutput("executionStats"),
-      tags$hr(),
-      actionButton("startServer", "Start Server", class = "btn-primary"),
-      actionButton("stopServer", "Stop Server", class = "btn-danger")
-=======
       shiny::tags$hr(),
       shiny::tags$h4("Execution Statistics"),
       shiny::verbatimTextOutput("executionStats"),
@@ -130,7 +122,6 @@
       shiny::tags$h4("Process Management"),
       shiny::actionButton("kill_process", "Force Kill Server Process", class = "btn-warning"),
       shiny::helpText("Use this only if you're experiencing 'address already in use' errors.")
->>>>>>> 32dd1538
     )
   )
 
@@ -219,9 +210,7 @@
         })
       }
     })
-<<<<<<< HEAD
-
-=======
+
     
     # Kill process button handler
     shiny::observeEvent(input$kill_process, {
@@ -277,9 +266,7 @@
         shiny::showNotification(paste0("Error killing process: ", e$message), type = "error")
       })
     })
-    
->>>>>>> 32dd1538
-    # Update execution count periodically
+        # Update execution count periodically
     observe({
       state$execution_count <- execution_count
       invalidateLater(1000)
